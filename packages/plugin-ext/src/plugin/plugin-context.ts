/********************************************************************************
 * Copyright (C) 2018 Red Hat, Inc. and others.
 *
 * This program and the accompanying materials are made available under the
 * terms of the Eclipse Public License v. 2.0 which is available at
 * http://www.eclipse.org/legal/epl-2.0.
 *
 * This Source Code may also be made available under the following Secondary
 * Licenses when the conditions for such availability set forth in the Eclipse
 * Public License v. 2.0 are satisfied: GNU General Public License, version 2
 * with the GNU Classpath Exception which is available at
 * https://www.gnu.org/software/classpath/license.html.
 *
 * SPDX-License-Identifier: EPL-2.0 OR GPL-2.0 WITH Classpath-exception-2.0
 ********************************************************************************/

/* eslint-disable @typescript-eslint/no-explicit-any */
/* tslint:disable:typedef */

import * as theia from '@theia/plugin';
import { CommandRegistryImpl } from './command-registry';
import { Emitter } from '@theia/core/lib/common/event';
import { CancellationTokenSource } from '@theia/core/lib/common/cancellation';
import { QuickOpenExtImpl } from './quick-open';
import {
    MAIN_RPC_CONTEXT,
    Plugin as InternalPlugin,
    PluginManager,
    PluginAPIFactory,
    MainMessageType
} from '../common/plugin-api-rpc';
import { RPCProtocol } from '../common/rpc-protocol';
import { MessageRegistryExt } from './message-registry';
import { StatusBarMessageRegistryExt } from './status-bar-message-registry';
import { WindowStateExtImpl } from './window-state';
import { WorkspaceExtImpl } from './workspace';
import { EnvExtImpl } from './env';
import { QueryParameters } from '../common/env';
import {
    ConfigurationTarget,
    Disposable,
    Position,
    Range,
    Selection,
    ViewColumn,
    TextEditorSelectionChangeKind,
    EndOfLine,
    SnippetString,
    ThemeColor,
    ThemeIcon,
    TextEditorRevealType,
    TextEditorLineNumbersStyle,
    DecorationRangeBehavior,
    OverviewRulerLane,
    StatusBarAlignment,
    RelativePattern,
    IndentAction,
    CompletionItem,
    CompletionItemKind,
    CompletionList,
    TextEdit,
    CompletionTriggerKind,
    Diagnostic,
    DiagnosticRelatedInformation,
    DebugConsoleMode,
    DiagnosticSeverity,
    DiagnosticTag,
    CompletionItemTag,
    Location,
    LogLevel,
    Progress,
    ProgressOptions,
    ProgressLocation,
    ParameterInformation,
    SignatureInformation,
    SignatureHelp,
    SignatureHelpTriggerKind,
    Hover,
    DocumentHighlightKind,
    DocumentHighlight,
    DocumentLink,
    CodeLens,
    CodeActionKind,
    CodeActionTrigger,
    TextDocumentSaveReason,
    CodeAction,
    TreeItem,
    TreeItemCollapsibleState,
    DocumentSymbol,
    SymbolTag,
    WorkspaceEdit,
    SymbolInformation,
    FileType,
    FileChangeType,
    ShellQuoting,
    ShellExecution,
    ProcessExecution,
    TaskScope,
    TaskPanelKind,
    TaskRevealKind,
    TaskGroup,
    Task,
    Task2,
    DebugAdapterExecutable,
    DebugAdapterServer,
    Breakpoint,
    SourceBreakpoint,
    FunctionBreakpoint,
    FoldingRange,
    FoldingRangeKind,
    SelectionRange,
    Color,
    ColorInformation,
    ColorPresentation,
    OperatingSystem,
    WebviewPanelTargetArea,
    UIKind,
    FileSystemError,
    CommentThreadCollapsibleState,
    QuickInputButtons,
    CommentMode,
    CallHierarchyItem,
    CallHierarchyIncomingCall,
    CallHierarchyOutgoingCall,
    TimelineItem,
    EnvironmentVariableMutatorType,
    SemanticTokensLegend,
    SemanticTokensBuilder,
    SemanticTokens,
    SemanticTokensEdits,
    SemanticTokensEdit,
    ColorThemeKind,
<<<<<<< HEAD
=======
    SourceControlInputBoxValidationType,
>>>>>>> 0fb5b8ba
    FileDecoration
} from './types-impl';
import { AuthenticationExtImpl } from './authentication-ext';
import { SymbolKind } from '../common/plugin-api-rpc-model';
import { EditorsAndDocumentsExtImpl } from './editors-and-documents';
import { TextEditorsExtImpl } from './text-editors';
import { DocumentsExtImpl } from './documents';
import { URI as Uri } from 'vscode-uri';
import { TextEditorCursorStyle } from '../common/editor-options';
import { PreferenceRegistryExtImpl } from './preference-registry';
import { OutputChannelRegistryExtImpl } from './output-channel-registry';
import { TerminalServiceExtImpl, TerminalExtImpl } from './terminal-ext';
import { LanguagesExtImpl } from './languages';
import { fromDocumentSelector, pluginToPluginInfo, fromGlobPattern } from './type-converters';
import { DialogsExtImpl } from './dialogs';
import { NotificationExtImpl } from './notification';
import { CancellationToken } from '@theia/core/lib/common/cancellation';
import { score } from '@theia/callhierarchy/lib/common/language-selector';
import { MarkdownString } from './markdown-string';
import { TreeViewsExtImpl } from './tree/tree-views';
import { ConnectionExtImpl } from './connection-ext';
import { TasksExtImpl } from './tasks/tasks';
import { DebugExtImpl } from './node/debug/debug';
import { FileSystemExtImpl } from './file-system-ext-impl';
import { QuickPick, QuickPickItem, ResourceLabelFormatter } from '@theia/plugin';
import { ScmExtImpl } from './scm';
import { LineChange } from '@theia/plugin';
import { DecorationsExtImpl } from './decorations';
import { TextEditorExt } from './text-editor';
import { ClipboardExt } from './clipboard-ext';
import { WebviewsExtImpl } from './webviews';
import { ExtHostFileSystemEventService } from './file-system-event-service-ext-impl';
import { LabelServiceExtImpl } from '../plugin/label-service';
import { TimelineExtImpl } from './timeline';
import { ThemingExtImpl } from './theming';
import { CommentsExtImpl } from './comments';

export function createAPIFactory(
    rpc: RPCProtocol,
    pluginManager: PluginManager,
    envExt: EnvExtImpl,
    debugExt: DebugExtImpl,
    preferenceRegistryExt: PreferenceRegistryExtImpl,
    editorsAndDocumentsExt: EditorsAndDocumentsExtImpl,
    workspaceExt: WorkspaceExtImpl,
    messageRegistryExt: MessageRegistryExt,
    clipboard: ClipboardExt,
    webviewExt: WebviewsExtImpl
): PluginAPIFactory {

    const authenticationExt = rpc.set(MAIN_RPC_CONTEXT.AUTHENTICATION_EXT, new AuthenticationExtImpl(rpc));
    const commandRegistry = rpc.set(MAIN_RPC_CONTEXT.COMMAND_REGISTRY_EXT, new CommandRegistryImpl(rpc));
    const quickOpenExt = rpc.set(MAIN_RPC_CONTEXT.QUICK_OPEN_EXT, new QuickOpenExtImpl(rpc));
    const dialogsExt = new DialogsExtImpl(rpc);
    const windowStateExt = rpc.set(MAIN_RPC_CONTEXT.WINDOW_STATE_EXT, new WindowStateExtImpl(rpc));
    const notificationExt = rpc.set(MAIN_RPC_CONTEXT.NOTIFICATION_EXT, new NotificationExtImpl(rpc));
    const editors = rpc.set(MAIN_RPC_CONTEXT.TEXT_EDITORS_EXT, new TextEditorsExtImpl(rpc, editorsAndDocumentsExt));
    const documents = rpc.set(MAIN_RPC_CONTEXT.DOCUMENTS_EXT, new DocumentsExtImpl(rpc, editorsAndDocumentsExt));
    const statusBarMessageRegistryExt = new StatusBarMessageRegistryExt(rpc);
    const terminalExt = rpc.set(MAIN_RPC_CONTEXT.TERMINAL_EXT, new TerminalServiceExtImpl(rpc));
    const outputChannelRegistryExt = rpc.set(MAIN_RPC_CONTEXT.OUTPUT_CHANNEL_REGISTRY_EXT, new OutputChannelRegistryExtImpl(rpc));
    const languagesExt = rpc.set(MAIN_RPC_CONTEXT.LANGUAGES_EXT, new LanguagesExtImpl(rpc, documents, commandRegistry));
    const treeViewsExt = rpc.set(MAIN_RPC_CONTEXT.TREE_VIEWS_EXT, new TreeViewsExtImpl(rpc, commandRegistry));
    const tasksExt = rpc.set(MAIN_RPC_CONTEXT.TASKS_EXT, new TasksExtImpl(rpc));
    const connectionExt = rpc.set(MAIN_RPC_CONTEXT.CONNECTION_EXT, new ConnectionExtImpl(rpc));
    const fileSystemExt = rpc.set(MAIN_RPC_CONTEXT.FILE_SYSTEM_EXT, new FileSystemExtImpl(rpc, languagesExt));
    const extHostFileSystemEvent = rpc.set(MAIN_RPC_CONTEXT.ExtHostFileSystemEventService, new ExtHostFileSystemEventService(rpc, editorsAndDocumentsExt));
    const scmExt = rpc.set(MAIN_RPC_CONTEXT.SCM_EXT, new ScmExtImpl(rpc, commandRegistry));
    const decorationsExt = rpc.set(MAIN_RPC_CONTEXT.DECORATIONS_EXT, new DecorationsExtImpl(rpc));
    const labelServiceExt = rpc.set(MAIN_RPC_CONTEXT.LABEL_SERVICE_EXT, new LabelServiceExtImpl(rpc));
    const timelineExt = rpc.set(MAIN_RPC_CONTEXT.TIMELINE_EXT, new TimelineExtImpl(rpc, commandRegistry));
    const themingExt = rpc.set(MAIN_RPC_CONTEXT.THEMING_EXT, new ThemingExtImpl(rpc));
    const commentsExt = rpc.set(MAIN_RPC_CONTEXT.COMMENTS_EXT, new CommentsExtImpl(rpc, commandRegistry, documents));
    rpc.set(MAIN_RPC_CONTEXT.DEBUG_EXT, debugExt);

    return function (plugin: InternalPlugin): typeof theia {
        const authentication: typeof theia.authentication = {
            registerAuthenticationProvider(provider: theia.AuthenticationProvider): theia.Disposable {
                return authenticationExt.registerAuthenticationProvider(provider);
            },
            get onDidChangeAuthenticationProviders(): theia.Event<theia.AuthenticationProvidersChangeEvent> {
                return authenticationExt.onDidChangeAuthenticationProviders;
            },
            getProviderIds(): Thenable<ReadonlyArray<string>> {
                return authenticationExt.getProviderIds();
            },
            get providerIds(): string[] {
                return authenticationExt.providerIds;
            },
            get providers(): ReadonlyArray<theia.AuthenticationProviderInformation> {
                return authenticationExt.providers;
            },
            getSession(providerId: string, scopes: string[], options: theia.AuthenticationGetSessionOptions) {
                return authenticationExt.getSession(plugin, providerId, scopes, options as any);
            },
            logout(providerId: string, sessionId: string): Thenable<void> {
                return authenticationExt.logout(providerId, sessionId);
            },
            get onDidChangeSessions(): theia.Event<theia.AuthenticationSessionsChangeEvent> {
                return authenticationExt.onDidChangeSessions;
            }
        };
        const commands: typeof theia.commands = {
            // eslint-disable-next-line @typescript-eslint/no-explicit-any
            registerCommand(command: theia.CommandDescription | string, handler?: <T>(...args: any[]) => T | Thenable<T | undefined>, thisArg?: any): Disposable {
                // use of the ID when registering commands
                if (typeof command === 'string') {
                    const rawCommands = plugin.rawModel.contributes && plugin.rawModel.contributes.commands;
                    const contributedCommands = rawCommands ? Array.isArray(rawCommands) ? rawCommands : [rawCommands] : undefined;
                    if (handler && contributedCommands && contributedCommands.some(item => item.command === command)) {
                        return commandRegistry.registerHandler(command, handler, thisArg);
                    }
                    return commandRegistry.registerCommand({ id: command }, handler, thisArg);
                }
                return commandRegistry.registerCommand(command, handler, thisArg);
            },
            // eslint-disable-next-line @typescript-eslint/no-explicit-any
            executeCommand<T>(commandId: string, ...args: any[]): PromiseLike<T | undefined> {
                return commandRegistry.executeCommand<T>(commandId, ...args);
            },
            registerTextEditorCommand(command: string, handler: (textEditor: theia.TextEditor, edit: theia.TextEditorEdit, ...arg: any[]) => void, thisArg?: any): Disposable {
                return commandRegistry.registerCommand({ id: command }, (...args: any[]): any => {
                    const activeTextEditor = editors.getActiveEditor();
                    if (!activeTextEditor) {
                        console.warn('Cannot execute ' + command + ' because there is no active text editor.');
                        return undefined;
                    }

                    return activeTextEditor.edit((edit: theia.TextEditorEdit) => {
                        args.unshift(activeTextEditor, edit);
                        handler.apply(thisArg, args);
                    }).then(result => {
                        if (!result) {
                            console.warn('Edits from command ' + command + ' were not applied.');
                        }
                    }, err => {
                        console.warn('An error occurred while running command ' + command, err);
                    });
                });
            },
            // eslint-disable-next-line @typescript-eslint/no-explicit-any
            registerHandler(commandId: string, handler: (...args: any[]) => any, thisArg?: any): Disposable {
                return commandRegistry.registerHandler(commandId, handler, thisArg);
            },
            getKeyBinding(commandId: string): PromiseLike<theia.CommandKeyBinding[] | undefined> {
                return commandRegistry.getKeyBinding(commandId);
            },
            getCommands(filterInternal: boolean = false): PromiseLike<string[]> {
                return commandRegistry.getCommands(filterInternal);
            },
            registerDiffInformationCommand(command: string, callback: (diff: LineChange[], ...args: any[]) => any, thisArg?: any): Disposable {
                // Dummy implementation.
                return new Disposable(() => { });
            }
        };

        const { onDidChangeActiveTerminal, onDidCloseTerminal, onDidOpenTerminal } = terminalExt;
        const showInformationMessage = messageRegistryExt.showMessage.bind(messageRegistryExt, MainMessageType.Info);
        const showWarningMessage = messageRegistryExt.showMessage.bind(messageRegistryExt, MainMessageType.Warning);
        const showErrorMessage = messageRegistryExt.showMessage.bind(messageRegistryExt, MainMessageType.Error);
        const window: typeof theia.window = {

            get activeTerminal(): TerminalExtImpl | undefined {
                return terminalExt.activeTerminal;
            },
            get activeTextEditor(): TextEditorExt | undefined {
                return editors.getActiveEditor();
            },
            get visibleTextEditors(): theia.TextEditor[] {
                return editors.getVisibleTextEditors();
            },
            get terminals(): TerminalExtImpl[] {
                return terminalExt.terminals;
            },
            onDidChangeActiveTerminal,
            onDidChangeActiveTextEditor(listener, thisArg?, disposables?) {
                return editors.onDidChangeActiveTextEditor(listener, thisArg, disposables);
            },
            onDidChangeVisibleTextEditors(listener, thisArg?, disposables?) {
                return editors.onDidChangeVisibleTextEditors(listener, thisArg, disposables);
            },
            onDidChangeTextEditorSelection(listener, thisArg?, disposables?) {
                return editors.onDidChangeTextEditorSelection(listener, thisArg, disposables);
            },
            onDidChangeTextEditorOptions(listener, thisArg?, disposables?) {
                return editors.onDidChangeTextEditorOptions(listener, thisArg, disposables);
            },
            onDidChangeTextEditorViewColumn(listener, thisArg?, disposables?) {
                return editors.onDidChangeTextEditorViewColumn(listener, thisArg, disposables);
            },
            onDidChangeTextEditorVisibleRanges(listener, thisArg?, disposables?) {
                return editors.onDidChangeTextEditorVisibleRanges(listener, thisArg, disposables);
            },
            async showTextDocument(documentArg: theia.TextDocument | Uri,
                columnOrOptions?: theia.TextDocumentShowOptions | theia.ViewColumn,
                preserveFocus?: boolean
            ): Promise<theia.TextEditor> {
                let documentOptions: theia.TextDocumentShowOptions | undefined;
                const uri: Uri = documentArg instanceof Uri ? documentArg : documentArg.uri;
                if (typeof columnOrOptions === 'number') {
                    documentOptions = {
                        viewColumn: columnOrOptions
                    };
                } else if (columnOrOptions && (columnOrOptions.preserveFocus || columnOrOptions.preview || columnOrOptions.selection || columnOrOptions.viewColumn)) {
                    documentOptions = {
                        ...columnOrOptions
                    };
                }
                if (preserveFocus) {
                    if (documentOptions) {
                        documentOptions.preserveFocus = preserveFocus;
                    } else {
                        documentOptions = { preserveFocus };
                    }
                }
                await documents.showDocument(uri, documentOptions);
                const textEditor = editors.getVisibleTextEditors().find(editor => editor.document.uri.toString() === uri.toString());
                if (textEditor) {
                    return Promise.resolve(textEditor);
                } else {
                    throw new Error(`Failed to show text document ${documentArg.toString()}`);
                }
            },
            // eslint-disable-next-line @typescript-eslint/no-explicit-any
            showQuickPick(items: any, options: theia.QuickPickOptions, token?: theia.CancellationToken): any {
                return quickOpenExt.showQuickPick(items, options, token);
            },
            createQuickPick<T extends QuickPickItem>(): QuickPick<T> {
                return quickOpenExt.createQuickPick(plugin);
            },
            showWorkspaceFolderPick(options?: theia.WorkspaceFolderPickOptions): PromiseLike<theia.WorkspaceFolder | undefined> {
                return workspaceExt.pickWorkspaceFolder(options);
            },
            showInformationMessage,
            showWarningMessage,
            showErrorMessage,
            showOpenDialog(options: theia.OpenDialogOptions): PromiseLike<Uri[] | undefined> {
                return dialogsExt.showOpenDialog(options);
            },
            showSaveDialog(options: theia.SaveDialogOptions): PromiseLike<Uri | undefined> {
                return dialogsExt.showSaveDialog(options);
            },
            showUploadDialog(options: theia.UploadDialogOptions): PromiseLike<Uri[] | undefined> {
                return dialogsExt.showUploadDialog(options);
            },
            // eslint-disable-next-line @typescript-eslint/no-explicit-any
            setStatusBarMessage(text: string, arg?: number | PromiseLike<any>): Disposable {
                return statusBarMessageRegistryExt.setStatusBarMessage(text, arg);
            },
            showInputBox(options?: theia.InputBoxOptions, token?: theia.CancellationToken): PromiseLike<string | undefined> {
                return quickOpenExt.showInput(options, token);
            },
            createStatusBarItem(alignment?: theia.StatusBarAlignment, priority?: number): theia.StatusBarItem {
                return statusBarMessageRegistryExt.createStatusBarItem(alignment, priority);
            },
            createOutputChannel(name: string): theia.OutputChannel {
                return outputChannelRegistryExt.createOutputChannel(name, pluginToPluginInfo(plugin));
            },
            createWebviewPanel(viewType: string,
                title: string,
                showOptions: theia.ViewColumn | theia.WebviewPanelShowOptions,
                options: theia.WebviewPanelOptions & theia.WebviewOptions = {}): theia.WebviewPanel {
                return webviewExt.createWebview(viewType, title, showOptions, options, plugin);
            },
            registerWebviewPanelSerializer(viewType: string, serializer: theia.WebviewPanelSerializer): theia.Disposable {
                return webviewExt.registerWebviewPanelSerializer(viewType, serializer, plugin);
            },
            get state(): theia.WindowState {
                return windowStateExt.getWindowState();
            },
            onDidChangeWindowState(listener, thisArg?, disposables?): theia.Disposable {
                return windowStateExt.onDidChangeWindowState(listener, thisArg, disposables);
            },
            createTerminal(nameOrOptions: theia.TerminalOptions | theia.PseudoTerminalOptions | (string | undefined), shellPath?: string, shellArgs?: string[]): theia.Terminal {
                return terminalExt.createTerminal(nameOrOptions, shellPath, shellArgs);
            },
            onDidCloseTerminal,
            onDidOpenTerminal,
            createTextEditorDecorationType(options: theia.DecorationRenderOptions): theia.TextEditorDecorationType {
                return editors.createTextEditorDecorationType(options);
            },
            registerTreeDataProvider<T>(viewId: string, treeDataProvider: theia.TreeDataProvider<T>): Disposable {
                return treeViewsExt.registerTreeDataProvider(plugin, viewId, treeDataProvider);
            },
            createTreeView<T>(viewId: string, options: { treeDataProvider: theia.TreeDataProvider<T> }): theia.TreeView<T> {
                return treeViewsExt.createTreeView(plugin, viewId, options);
            },
            withProgress<R>(
                options: ProgressOptions,
                task: (progress: Progress<{ message?: string; increment?: number }>, token: theia.CancellationToken) => PromiseLike<R>
            ): PromiseLike<R> {
                return notificationExt.withProgress(options, task);
            },
            registerFileDecorationProvider(provider: theia.FileDecorationProvider): theia.Disposable {
                return decorationsExt.registerFileDecorationProvider(provider, pluginToPluginInfo(plugin));
            },
            registerUriHandler(handler: theia.UriHandler): theia.Disposable {
                // TODO ?
                return new Disposable(() => { });
            },
            createInputBox(): theia.InputBox {
                return quickOpenExt.createInputBox(plugin);
            },
            registerTerminalLinkProvider(provider: theia.TerminalLinkProvider): void {
                /* NOOP. To be implemented at later stage */
            },
            get activeColorTheme(): theia.ColorTheme {
                return themingExt.activeColorTheme;
            },
            onDidChangeActiveColorTheme(listener, thisArg?, disposables?) {
                return themingExt.onDidChangeActiveColorTheme(listener, thisArg, disposables);
            }
        };

        const workspace: typeof theia.workspace = {

            get fs(): theia.FileSystem {
                return fileSystemExt.fileSystem;
            },

            get rootPath(): string | undefined {
                return workspaceExt.rootPath;
            },
            get workspaceFolders(): theia.WorkspaceFolder[] | undefined {
                return workspaceExt.workspaceFolders;
            },
            get name(): string | undefined {
                return workspaceExt.name;
            },
            onDidChangeWorkspaceFolders(listener, thisArg?, disposables?): theia.Disposable {
                return workspaceExt.onDidChangeWorkspaceFolders(listener, thisArg, disposables);
            },
            get textDocuments(): theia.TextDocument[] {
                return documents.getAllDocumentData().map(data => data.document);
            },
            onDidChangeTextDocument(listener, thisArg?, disposables?) {
                return documents.onDidChangeDocument(listener, thisArg, disposables);
            },
            onDidCloseTextDocument(listener, thisArg?, disposables?) {
                return documents.onDidRemoveDocument(listener, thisArg, disposables);
            },
            onDidOpenTextDocument(listener, thisArg?, disposables?) {
                return documents.onDidAddDocument(listener, thisArg, disposables);
            },
            onWillSaveTextDocument(listener, thisArg?, disposables?) {
                return documents.onWillSaveTextDocument(listener, thisArg, disposables);
            },
            onDidSaveTextDocument(listener, thisArg?, disposables?) {
                return documents.onDidSaveTextDocument(listener, thisArg, disposables);
            },
            onDidCreateFiles: (listener, thisArg, disposables) => extHostFileSystemEvent.onDidCreateFile(listener, thisArg, disposables),
            onDidDeleteFiles: (listener, thisArg, disposables) => extHostFileSystemEvent.onDidDeleteFile(listener, thisArg, disposables),
            onDidRenameFiles: (listener, thisArg, disposables) => extHostFileSystemEvent.onDidRenameFile(listener, thisArg, disposables),
            onWillCreateFiles: (listener: (e: theia.FileWillCreateEvent) => any, thisArg?: any, disposables?: theia.Disposable[]) =>
                extHostFileSystemEvent.getOnWillCreateFileEvent(plugin)(listener, thisArg, disposables),
            onWillDeleteFiles: (listener: (e: theia.FileWillDeleteEvent) => any, thisArg?: any, disposables?: theia.Disposable[]) =>
                extHostFileSystemEvent.getOnWillDeleteFileEvent(plugin)(listener, thisArg, disposables),
            onWillRenameFiles: (listener: (e: theia.FileWillRenameEvent) => any, thisArg?: any, disposables?: theia.Disposable[]) =>
                extHostFileSystemEvent.getOnWillRenameFileEvent(plugin)(listener, thisArg, disposables),
            getConfiguration(section?, resource?): theia.WorkspaceConfiguration {
                return preferenceRegistryExt.getConfiguration(section, resource);
            },
            onDidChangeConfiguration(listener, thisArgs?, disposables?): theia.Disposable {
                return preferenceRegistryExt.onDidChangeConfiguration(listener, thisArgs, disposables);
            },
            async openTextDocument(uriOrFileNameOrOptions?: theia.Uri | string | { language?: string; content?: string; }): Promise<theia.TextDocument | undefined> {
                const options = uriOrFileNameOrOptions as { language?: string; content?: string; };

                let uri: Uri;
                if (typeof uriOrFileNameOrOptions === 'string') {
                    uri = Uri.file(uriOrFileNameOrOptions);

                } else if (uriOrFileNameOrOptions instanceof Uri) {
                    uri = uriOrFileNameOrOptions;

                } else if (!options || typeof options === 'object') {
                    uri = await documents.createDocumentData(options);

                } else {
                    return Promise.reject(new Error('illegal argument - uriOrFileNameOrOptions'));
                }

                const data = await documents.openDocument(uri);
                return data && data.document;
            },
            createFileSystemWatcher: (pattern, ignoreCreate, ignoreChange, ignoreDelete): theia.FileSystemWatcher =>
                extHostFileSystemEvent.createFileSystemWatcher(fromGlobPattern(pattern), ignoreCreate, ignoreChange, ignoreDelete),
            findFiles(include: theia.GlobPattern, exclude?: theia.GlobPattern | null, maxResults?: number, token?: CancellationToken): PromiseLike<Uri[]> {
                return workspaceExt.findFiles(include, exclude, maxResults, token);
            },
            findTextInFiles(query: theia.TextSearchQuery, optionsOrCallback: theia.FindTextInFilesOptions | ((result: theia.TextSearchResult) => void),
                callbackOrToken?: CancellationToken | ((result: theia.TextSearchResult) => void), token?: CancellationToken): Promise<theia.TextSearchComplete> {
                return workspaceExt.findTextInFiles(query, optionsOrCallback, callbackOrToken, token);
            },
            saveAll(includeUntitled?: boolean): PromiseLike<boolean> {
                return editors.saveAll(includeUntitled);
            },
            applyEdit(edit: theia.WorkspaceEdit): PromiseLike<boolean> {
                return editors.applyWorkspaceEdit(edit);
            },
            registerTextDocumentContentProvider(scheme: string, provider: theia.TextDocumentContentProvider): theia.Disposable {
                return workspaceExt.registerTextDocumentContentProvider(scheme, provider);
            },
            registerFileSystemProvider(scheme: string, provider: theia.FileSystemProvider): theia.Disposable {
                return fileSystemExt.registerFileSystemProvider(scheme, provider);
            },
            getWorkspaceFolder(uri: theia.Uri): theia.WorkspaceFolder | undefined {
                return workspaceExt.getWorkspaceFolder(uri);
            },
            asRelativePath(pathOrUri: theia.Uri | string, includeWorkspace?: boolean): string | undefined {
                return workspaceExt.getRelativePath(pathOrUri, includeWorkspace);
            },
            updateWorkspaceFolders: (index, deleteCount, ...workspaceFoldersToAdd) =>
                workspaceExt.updateWorkspaceFolders(index, deleteCount || 0, ...workspaceFoldersToAdd)
            ,
            registerTaskProvider(type: string, provider: theia.TaskProvider): theia.Disposable {
                return tasks.registerTaskProvider(type, provider);
            },
            registerResourceLabelFormatter(formatter: ResourceLabelFormatter): theia.Disposable {
                return labelServiceExt.$registerResourceLabelFormatter(formatter);
            },
            registerTimelineProvider(scheme: string | string[], provider: theia.TimelineProvider): theia.Disposable {
                return timelineExt.registerTimelineProvider(plugin, scheme, provider);
            }
        };

        const onDidChangeLogLevel = new Emitter<theia.LogLevel>();
        const env: typeof theia.env = Object.freeze({
            get appName(): string { return envExt.appName; },
            get appRoot(): string { return envExt.appRoot; },
            get language(): string { return envExt.language; },
            get machineId(): string { return envExt.machineId; },
            get sessionId(): string { return envExt.sessionId; },
            get uriScheme(): string { return envExt.uriScheme; },
            get shell(): string { return envExt.shell; },
            get uiKind(): theia.UIKind { return envExt.uiKind; },
            clipboard,
            getEnvVariable(envVarName: string): PromiseLike<string | undefined> {
                return envExt.getEnvVariable(envVarName);
            },
            getQueryParameter(queryParamName: string): string | string[] | undefined {
                return envExt.getQueryParameter(queryParamName);
            },
            getQueryParameters(): QueryParameters {
                return envExt.getQueryParameters();
            },
            getClientOperatingSystem(): PromiseLike<theia.OperatingSystem> {
                return envExt.getClientOperatingSystem();
            },
            openExternal(uri: theia.Uri): PromiseLike<boolean> {
                return windowStateExt.openUri(uri);
            },
            asExternalUri(target: theia.Uri): PromiseLike<theia.Uri> {
                return windowStateExt.asExternalUri(target);
            },
            get logLevel(): theia.LogLevel { return LogLevel.Info; },
            get onDidChangeLogLevel(): theia.Event<theia.LogLevel> { return onDidChangeLogLevel.event; }
        });

        const languages: typeof theia.languages = {
            getLanguages(): PromiseLike<string[]> {
                return languagesExt.getLanguages();
            },
            setTextDocumentLanguage(document: theia.TextDocument, languageId: string): PromiseLike<theia.TextDocument> {
                return languagesExt.changeLanguage(document.uri, languageId);
            },
            match(selector: theia.DocumentSelector, document: theia.TextDocument): number {
                return score(fromDocumentSelector(selector), document.uri.scheme, document.uri.path, document.languageId, true);
            },
            get onDidChangeDiagnostics(): theia.Event<theia.DiagnosticChangeEvent> {
                return languagesExt.onDidChangeDiagnostics;
            },
            getDiagnostics(resource?: Uri) {
                // eslint-disable-next-line @typescript-eslint/no-explicit-any
                return <any>languagesExt.getDiagnostics(resource);
            },
            createDiagnosticCollection(name?: string): theia.DiagnosticCollection {
                return languagesExt.createDiagnosticCollection(name);
            },
            setLanguageConfiguration(language: string, configuration: theia.LanguageConfiguration): theia.Disposable {
                return languagesExt.setLanguageConfiguration(language, configuration);
            },
            registerCompletionItemProvider(selector: theia.DocumentSelector, provider: theia.CompletionItemProvider, ...triggerCharacters: string[]): theia.Disposable {
                return languagesExt.registerCompletionItemProvider(selector, provider, triggerCharacters, pluginToPluginInfo(plugin));
            },
            registerDefinitionProvider(selector: theia.DocumentSelector, provider: theia.DefinitionProvider): theia.Disposable {
                return languagesExt.registerDefinitionProvider(selector, provider, pluginToPluginInfo(plugin));
            },
            registerDeclarationProvider(selector: theia.DocumentSelector, provider: theia.DeclarationProvider): theia.Disposable {
                return languagesExt.registerDeclarationProvider(selector, provider, pluginToPluginInfo(plugin));
            },
            registerSignatureHelpProvider(
                selector: theia.DocumentSelector, provider: theia.SignatureHelpProvider, first?: string | theia.SignatureHelpProviderMetadata, ...remaining: string[]
            ): theia.Disposable {
                let metadata: theia.SignatureHelpProviderMetadata;
                if (typeof first === 'object') {
                    metadata = first;
                } else {
                    const triggerCharacters: string[] = [];
                    metadata = { triggerCharacters, retriggerCharacters: [] };
                    if (first) {
                        triggerCharacters.push(first, ...remaining);
                    }
                }
                return languagesExt.registerSignatureHelpProvider(selector, provider, metadata, pluginToPluginInfo(plugin));
            },
            registerTypeDefinitionProvider(selector: theia.DocumentSelector, provider: theia.TypeDefinitionProvider): theia.Disposable {
                return languagesExt.registerTypeDefinitionProvider(selector, provider, pluginToPluginInfo(plugin));
            },
            registerImplementationProvider(selector: theia.DocumentSelector, provider: theia.ImplementationProvider): theia.Disposable {
                return languagesExt.registerImplementationProvider(selector, provider, pluginToPluginInfo(plugin));
            },
            registerHoverProvider(selector: theia.DocumentSelector, provider: theia.HoverProvider): theia.Disposable {
                return languagesExt.registerHoverProvider(selector, provider, pluginToPluginInfo(plugin));
            },
            registerDocumentHighlightProvider(selector: theia.DocumentSelector, provider: theia.DocumentHighlightProvider): theia.Disposable {
                return languagesExt.registerDocumentHighlightProvider(selector, provider, pluginToPluginInfo(plugin));
            },
            registerWorkspaceSymbolProvider(provider: theia.WorkspaceSymbolProvider): theia.Disposable {
                return languagesExt.registerWorkspaceSymbolProvider(provider, pluginToPluginInfo(plugin));
            },
            registerDocumentFormattingEditProvider(selector: theia.DocumentSelector, provider: theia.DocumentFormattingEditProvider): theia.Disposable {
                return languagesExt.registerDocumentFormattingEditProvider(selector, provider, pluginToPluginInfo(plugin));
            },
            registerDocumentRangeFormattingEditProvider(selector: theia.DocumentSelector, provider: theia.DocumentRangeFormattingEditProvider): theia.Disposable {
                return languagesExt.registerDocumentRangeFormattingEditProvider(selector, provider, pluginToPluginInfo(plugin));
            },
            registerOnTypeFormattingEditProvider(
                selector: theia.DocumentSelector,
                provider: theia.OnTypeFormattingEditProvider,
                firstTriggerCharacter: string,
                ...moreTriggerCharacters: string[]
            ): theia.Disposable {
                return languagesExt.registerOnTypeFormattingEditProvider(selector, provider, [firstTriggerCharacter].concat(moreTriggerCharacters), pluginToPluginInfo(plugin));
            },
            registerDocumentLinkProvider(selector: theia.DocumentSelector, provider: theia.DocumentLinkProvider): theia.Disposable {
                return languagesExt.registerDocumentLinkProvider(selector, provider, pluginToPluginInfo(plugin));
            },
            registerCodeActionsProvider(selector: theia.DocumentSelector, provider: theia.CodeActionProvider, metadata?: theia.CodeActionProviderMetadata): theia.Disposable {
                return languagesExt.registerCodeActionsProvider(selector, provider, plugin.model, pluginToPluginInfo(plugin), metadata);
            },
            registerCodeLensProvider(selector: theia.DocumentSelector, provider: theia.CodeLensProvider): theia.Disposable {
                return languagesExt.registerCodeLensProvider(selector, provider, pluginToPluginInfo(plugin));
            },
            registerReferenceProvider(selector: theia.DocumentSelector, provider: theia.ReferenceProvider): theia.Disposable {
                return languagesExt.registerReferenceProvider(selector, provider, pluginToPluginInfo(plugin));
            },
            registerDocumentSymbolProvider(selector: theia.DocumentSelector, provider: theia.DocumentSymbolProvider): theia.Disposable {
                return languagesExt.registerDocumentSymbolProvider(selector, provider, pluginToPluginInfo(plugin));
            },
            registerColorProvider(selector: theia.DocumentSelector, provider: theia.DocumentColorProvider): theia.Disposable {
                return languagesExt.registerColorProvider(selector, provider, pluginToPluginInfo(plugin));
            },
            registerFoldingRangeProvider(selector: theia.DocumentSelector, provider: theia.FoldingRangeProvider): theia.Disposable {
                return languagesExt.registerFoldingRangeProvider(selector, provider, pluginToPluginInfo(plugin));
            },
            registerSelectionRangeProvider(selector: theia.DocumentSelector, provider: theia.SelectionRangeProvider): theia.Disposable {
                return languagesExt.registerSelectionRangeProvider(selector, provider, pluginToPluginInfo(plugin));
            },
            registerRenameProvider(selector: theia.DocumentSelector, provider: theia.RenameProvider): theia.Disposable {
                return languagesExt.registerRenameProvider(selector, provider, pluginToPluginInfo(plugin));
            },
            registerDocumentSemanticTokensProvider(selector: theia.DocumentSelector, provider: theia.DocumentSemanticTokensProvider, legend: theia.SemanticTokensLegend):
                theia.Disposable {
                return languagesExt.registerDocumentSemanticTokensProvider(selector, provider, legend, pluginToPluginInfo(plugin));
            },
            registerDocumentRangeSemanticTokensProvider(selector: theia.DocumentSelector, provider: theia.DocumentRangeSemanticTokensProvider, legend: theia.SemanticTokensLegend):
                theia.Disposable {
                return languagesExt.registerDocumentRangeSemanticTokensProvider(selector, provider, legend, pluginToPluginInfo(plugin));
            },
            registerCallHierarchyProvider(selector: theia.DocumentSelector, provider: theia.CallHierarchyProvider): theia.Disposable {
                return languagesExt.registerCallHierarchyProvider(selector, provider);
            }
        };

        const plugins: typeof theia.plugins = {
            // eslint-disable-next-line @typescript-eslint/no-explicit-any
            get all(): theia.Plugin<any>[] {
                return pluginManager.getAllPlugins().map(plg => new Plugin(pluginManager, plg));
            },
            // eslint-disable-next-line @typescript-eslint/no-explicit-any
            getPlugin(pluginId: string): theia.Plugin<any> | undefined {
                const plg = pluginManager.getPluginById(pluginId.toLowerCase());
                if (plg) {
                    return new Plugin(pluginManager, plg);
                }
                return undefined;
            },
            get onDidChange(): theia.Event<void> {
                return pluginManager.onDidChange;
            }
        };

        const debuggersContributions = plugin.rawModel.contributes && plugin.rawModel.contributes.debuggers || [];
        debugExt.assistedInject(connectionExt, commandRegistry);
        debugExt.registerDebuggersContributions(plugin.pluginFolder, debuggersContributions);
        const debug: typeof theia.debug = {
            get activeDebugSession(): theia.DebugSession | undefined {
                return debugExt.activeDebugSession;
            },
            get activeDebugConsole(): theia.DebugConsole {
                return debugExt.activeDebugConsole;
            },
            get breakpoints(): theia.Breakpoint[] {
                return debugExt.breakpoints;
            },
            get onDidChangeActiveDebugSession(): theia.Event<theia.DebugSession | undefined> {
                return debugExt.onDidChangeActiveDebugSession;
            },
            get onDidStartDebugSession(): theia.Event<theia.DebugSession> {
                return debugExt.onDidStartDebugSession;
            },
            get onDidReceiveDebugSessionCustomEvent(): theia.Event<theia.DebugSessionCustomEvent> {
                return debugExt.onDidReceiveDebugSessionCustomEvent;
            },
            get onDidTerminateDebugSession(): theia.Event<theia.DebugSession> {
                return debugExt.onDidTerminateDebugSession;
            },
            get onDidChangeBreakpoints(): theia.Event<theia.BreakpointsChangeEvent> {
                return debugExt.onDidChangeBreakpoints;
            },
            registerDebugAdapterDescriptorFactory(debugType: string, factory: theia.DebugAdapterDescriptorFactory): Disposable {
                return debugExt.registerDebugAdapterDescriptorFactory(debugType, factory);
            },
            registerDebugConfigurationProvider(debugType: string, provider: theia.DebugConfigurationProvider): Disposable {
                return debugExt.registerDebugConfigurationProvider(debugType, provider);
            },
            registerDebugAdapterTrackerFactory(debugType: string, factory: theia.DebugAdapterTrackerFactory): Disposable {
                return debugExt.registerDebugAdapterTrackerFactory(debugType, factory);
            },
            startDebugging(folder: theia.WorkspaceFolder | undefined, nameOrConfiguration: string | theia.DebugConfiguration): Thenable<boolean> {
                return debugExt.startDebugging(folder, nameOrConfiguration);
            },
            addBreakpoints(breakpoints: theia.Breakpoint[]): void {
                debugExt.addBreakpoints(breakpoints);
            },
            removeBreakpoints(breakpoints: theia.Breakpoint[]): void {
                debugExt.removeBreakpoints(breakpoints);
            }
        };

        const tasks: typeof theia.tasks = {
            registerTaskProvider(type: string, provider: theia.TaskProvider): theia.Disposable {
                return tasksExt.registerTaskProvider(type, provider);
            },

            fetchTasks(filter?: theia.TaskFilter): Thenable<theia.Task[]> {
                return tasksExt.fetchTasks(filter);
            },

            executeTask(task: theia.Task): Thenable<theia.TaskExecution> {
                return tasksExt.executeTask(task);
            },

            get taskExecutions(): ReadonlyArray<theia.TaskExecution> {
                return tasksExt.taskExecutions;
            },
            onDidStartTask(listener, thisArg?, disposables?) {
                return tasksExt.onDidStartTask(listener, thisArg, disposables);
            },
            onDidEndTask(listener, thisArg?, disposables?) {
                return tasksExt.onDidEndTask(listener, thisArg, disposables);
            },
            onDidStartTaskProcess(listener, thisArg?, disposables?) {
                return tasksExt.onDidStartTaskProcess(listener, thisArg, disposables);
            },
            onDidEndTaskProcess(listener, thisArg?, disposables?) {
                return tasksExt.onDidEndTaskProcess(listener, thisArg, disposables);
            }
        };

        const scm: typeof theia.scm = {
            get inputBox(): theia.SourceControlInputBox {
                const inputBox = scmExt.getLastInputBox(plugin);
                if (inputBox) {
                    return inputBox;
                } else {
                    throw new Error('Input box not found!');
                }
            },
            createSourceControl(id: string, label: string, rootUri?: Uri): theia.SourceControl {
                return scmExt.createSourceControl(plugin, id, label, rootUri);
            }
        };

        const comments: typeof theia.comments = {
            createCommentController(id: string, label: string): theia.CommentController {
                return commentsExt.createCommentController(plugin, id, label);
            }
        };

        return <typeof theia>{
            version: require('../../package.json').version,
            authentication,
            commands,
            comments,
            window,
            workspace,
            env,
            languages,
            plugins,
            debug,
            tasks,
            scm,
            // Types
            StatusBarAlignment: StatusBarAlignment,
            Disposable: Disposable,
            EventEmitter: Emitter,
            CancellationTokenSource: CancellationTokenSource,
            MarkdownString,
            Position: Position,
            Range: Range,
            Selection: Selection,
            ViewColumn: ViewColumn,
            TextEditorSelectionChangeKind: TextEditorSelectionChangeKind,
            Uri: Uri,
            EndOfLine,
            TextEditorRevealType,
            TextEditorCursorStyle,
            TextEditorLineNumbersStyle,
            ThemeColor,
            ThemeIcon,
            SnippetString,
            DecorationRangeBehavior,
            OverviewRulerLane,
            ConfigurationTarget,
            RelativePattern,
            IndentAction,
            CompletionItem,
            CompletionItemKind,
            CompletionList,
            DebugConsoleMode,
            DiagnosticSeverity,
            DiagnosticRelatedInformation,
            Location,
            LogLevel,
            DiagnosticTag,
            CompletionItemTag,
            Diagnostic,
            CompletionTriggerKind,
            TextEdit,
            ProgressLocation,
            ProgressOptions,
            Progress,
            ParameterInformation,
            SignatureInformation,
            SignatureHelp,
            SignatureHelpTriggerKind,
            Hover,
            DocumentHighlightKind,
            DocumentHighlight,
            DocumentLink,
            CodeLens,
            CodeActionKind,
            CodeActionTrigger,
            TextDocumentSaveReason,
            CodeAction,
            TreeItem,
            TreeItem2: TreeItem,
            TreeItemCollapsibleState,
            SymbolKind,
            SymbolTag,
            DocumentSymbol,
            WorkspaceEdit,
            SymbolInformation,
            FileType,
            FileChangeType,
            ShellQuoting,
            ShellExecution,
            ProcessExecution,
            TaskScope,
            TaskRevealKind,
            TaskPanelKind,
            TaskGroup,
            Task,
            Task2,
            DebugAdapterExecutable,
            DebugAdapterServer,
            Breakpoint,
            SourceBreakpoint,
            FunctionBreakpoint,
            Color,
            ColorInformation,
            ColorPresentation,
            FoldingRange,
            SelectionRange,
            FoldingRangeKind,
            OperatingSystem,
            WebviewPanelTargetArea,
            UIKind,
            FileSystemError,
            CommentThreadCollapsibleState,
            QuickInputButtons,
            CommentMode,
            CallHierarchyItem,
            CallHierarchyIncomingCall,
            CallHierarchyOutgoingCall,
            TimelineItem,
            EnvironmentVariableMutatorType,
            SemanticTokensLegend,
            SemanticTokensBuilder,
            SemanticTokens,
            SemanticTokensEdits,
            SemanticTokensEdit,
            ColorThemeKind,
<<<<<<< HEAD
=======
            SourceControlInputBoxValidationType,
>>>>>>> 0fb5b8ba
            FileDecoration
        };
    };
}

class Plugin<T> implements theia.Plugin<T> {
    id: string;
    pluginPath: string;
    // eslint-disable-next-line @typescript-eslint/no-explicit-any
    packageJSON: any;
    pluginType: theia.PluginType;
    constructor(private readonly pluginManager: PluginManager, plugin: InternalPlugin) {
        this.id = plugin.model.id;
        this.pluginPath = plugin.pluginFolder;
        this.packageJSON = plugin.rawModel;
        this.pluginType = plugin.model.entryPoint.frontend ? 'frontend' : 'backend';
    }

    get isActive(): boolean {
        return this.pluginManager.isActive(this.id);
    }

    get exports(): T {
        return <T>this.pluginManager.getPluginExport(this.id);
    }

    activate(): PromiseLike<T> {
        return this.pluginManager.activatePlugin(this.id).then(() => this.exports);
    }
}<|MERGE_RESOLUTION|>--- conflicted
+++ resolved
@@ -130,10 +130,7 @@
     SemanticTokensEdits,
     SemanticTokensEdit,
     ColorThemeKind,
-<<<<<<< HEAD
-=======
     SourceControlInputBoxValidationType,
->>>>>>> 0fb5b8ba
     FileDecoration
 } from './types-impl';
 import { AuthenticationExtImpl } from './authentication-ext';
@@ -939,10 +936,7 @@
             SemanticTokensEdits,
             SemanticTokensEdit,
             ColorThemeKind,
-<<<<<<< HEAD
-=======
             SourceControlInputBoxValidationType,
->>>>>>> 0fb5b8ba
             FileDecoration
         };
     };
